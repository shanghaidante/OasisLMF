# -*- coding: utf-8 -*-

__all__ = [
    'OasisExposuresManagerInterface',
    'OasisExposuresManager'
]

import copy
import io
import itertools
import json
import logging
import multiprocessing
import os
import shutil
import six
import sys
import time

import pandas as pd

from interface import (
    Interface,
    implements,
)


from ..keys.lookup import OasisLookupFactory
from ..utils.concurrency import (
    multiprocess,
    multithread,
    Task,
)
from ..utils.exceptions import OasisException
from ..utils.fm import (
    canonical_profiles_fm_terms_grouped_by_level_and_term_type,
    get_fm_terms_by_level_as_list,
    get_policytc_ids,
)
from ..utils.values import get_utctimestamp
from ..models import OasisModel
from .pipeline import OasisFilesPipeline
from .csv_trans import Translator


class OasisExposuresManagerInterface(Interface):  # pragma: no cover
    """
    Interface class form managing a collection of exposures.

    :param oasis_models: A list of Oasis model objects with resources provided in the model objects'
        resources dictionaries.
    :type oasis_models: ``list(OasisModel)``
    """

    def __init__(self, oasis_models=None):
        """
        Class constructor.

        :param oasis_models: An optional list of Oasis model objects
        :type oasis_models: list
        """
        pass

    def add_model(self, oasis_model):
        """
        Adds Oasis model object to the manager and sets up its resources.

        :param oasis_model: An Oasis model object 
        :type oasis_model: oasislmf.models.model.OasisModel
        """
        pass

    def delete_model(self, oasis_model):
        """
        Deletes an existing Oasis model object in the manager.

        :param oasis_model: An Oasis model object 
        :type oasis_model: oasislmf.models.model.OasisModel
        """
        pass

    def transform_source_to_canonical(self, oasis_model=None, **kwargs):
        """
        Transforms a source exposures/locations for a given ``oasis_model``
        or set of keyword arguments to a canonical/standard Oasis format.

        All the required resources must be provided either in the model object
        resources dict or the keyword arguments.

        It is up to the specific implementation of this class of how these
        resources will be named and how they will be used to
        effect the transformation.

        The transform is generic by default, but could be supplier specific if
        required.

        :param oasis_model: An Oasis model object 
        :type oasis_model: oasislmf.models.model.OasisModel

        :param kwargs: Optional keyword arguments
        """
        pass

    def transform_canonical_to_model(self, oasis_model=None, **kwargs):
        """
        Transforms the canonical exposures/locations for a given ``oasis_model``
        or set of keyword arguments object to a format suitable for an Oasis
        model keys lookup service.

        All the required resources must be provided either in the model object
        resources dict or the keyword arguments.

        It is up to the specific implementation of this class of how these
        resources will be named and how they will be used to
        effect the transformation.

        :param oasis_model: An Oasis model object 
        :type oasis_model: oasislmf.models.model.OasisModel

        :param kwargs: Optional keyword arguments
        """
        pass

    def get_keys(self, oasis_model=None, **kwargs):
        """
        Generates the Oasis keys and keys error files for a given
        ``oasis_model`` or set of keyword arguments.

        The keys file is a CSV file containing keys lookup information for
        locations with successful lookups, and has the following headers::

            LocID,PerilID,CoverageTypeID,AreaPerilID,VulnerabilityID

        while the keys error file is a CSV file containing keys lookup
        information for locations with unsuccessful lookups (failures,
        no matches) and has the following headers::

            LocID,PerilID,CoverageTypeID,Message

        All the required resources must be provided either in the model object
        resources dict or the keyword arguments.

        It is up to the specific implementation of this class of how these
        resources will be named and how they will be used to
        effect the transformation.

        A "standard" implementation should use the lookup service factory
        class in ``oasis_utils`` (a submodule of `omdk`) namely

            ``oasis_utils.oasis_keys_lookup_service_utils.KeysLookupServiceFactory``

        :param oasis_model: An Oasis model object 
        :type oasis_model: oasislmf.models.model.OasisModel

        :param kwargs: Optional keyword arguments
        """
        pass

    def load_canonical_exposures_profile(self, oasis_model=None, **kwargs):
        """
        Loads a JSON string or JSON file representation of the canonical
        exposures profile for a given model.

        :param oasis_model: An Oasis model object 
        :type oasis_model: oasislmf.models.model.OasisModel

        :param kwargs: Optional keyword arguments
        """
        pass

    def load_canonical_accounts_profile(self, oasis_model=None, **kwargs):
        """
        Loads a JSON string or JSON file representation of the canonical
        accounts profile for a given model.

        :param oasis_model: An Oasis model object 
        :type oasis_model: oasislmf.models.model.OasisModel

        :param kwargs: Optional keyword arguments
        """
        pass

    def load_fm_aggregation_profile(self, oasis_model=None, **kwargs):
        """
        Loads a JSON string or JSON file representation of the FM
        aggregation profile for a given model.

        :param oasis_model: An Oasis model object 
        :type oasis_model: oasislmf.models.model.OasisModel

        :param kwargs: Optional keyword arguments
        """
        pass

    def generate_gul_items(self, canonical_exposures_profile, canonical_exposures_df, keys_df, **kwargs):
        """
        Generates GUL items.

        :param canonical_exposures_profile: Canonical exposures profile
        :type canonical_exposures_profile: dict

        :param canonical_exposures_df: Canonical exposures
        :type canonical_exposures_df: pandas.DataFrame

        :param keys_df: Keys
        :type keys_df: pandas.DataFrame
        """
        pass

    def generate_fm_items(self, canonical_exposures_df, gul_items_df, canonical_exposures_profile, canonical_accounts_profile, canonical_accounts_df, fm_agg_profile, **kwargs):
        """
        Generates FM items.

        :param canonical_exposures_df: Canonical exposures
        :type canonical_exposures_df: pandas.DataFrame

        :param gul_items_df: GUL items
        :type gul_items_df: pandas.DataFrame

        :param canonical_exposures_profile: Canonical exposures profile
        :type canonical_exposures_profile: dict

        :param canonical_accounts_profile: Canonical accounts profile
        :type canonical_accounts_profile: dict

        :param canonical_accounts_df: Canonical accounts
        :param canonical_accounts_df: pandas.DataFrame

        :param fm_agg_profile: FM aggregation profile
        :param fm_agg_profile: dict
        """
        pass

    def load_gul_items(self, canonical_exposures_profile, canonical_exposures_file_path, keys_file_path, **kwargs):
        """
        Loads GUL items generated by ``generate_gul_items`` into a static
        structure such as a pandas dataframe.

        :param canonical_exposures_profile: Canonical exposures profile
        :type canonical_exposures_profile: dict

        :param canonical_exposures_file_path: Canonical exposures file path
        :type canonical_exposures_file_path: str

        :param keys_file_path: Keys file path
        :type keys_file_path: str
        """
        pass

    def load_fm_items(self, canonical_exposures_df, gul_items_df, canonical_exposures_profile, canonical_accounts_profile, canonical_accounts_file_path, fm_agg_profile, **kwargs):
        """
        Loads FM items generated by ``generate_fm_items`` into a static
        structure such as a pandas dataframe.

        :param canonical_exposures_df: Canonical exposures
        :type canonical_exposures_df: pandas.DataFrame

        :param gul_items_df: GUL items
        :type gul_items_df: pandas.DataFrame

        :param canonical_exposures_profile: Canonical exposures profile
        :type canonical_exposures_profile: dict

        :param canonical_accounts_profile: Canonical accounts profile
        :type canonical_accounts_profile: dict

        :param canonical_accounts_file_path: Canonical accounts file path
        :param canonical_accounts_file_path: str

        :param fm_agg_profile: FM aggregation profile
        :param fm_agg_profile: dict
        """
        pass

    def write_gul_files(self, oasis_model=None, **kwargs):
        """
        Writes Oasis GUL files for a given ``oasis_model`` or set of keyword
        arguments.

        The required resources must be provided either via the model object
        resources dict or the keyword arguments.

        :param oasis_model: An Oasis model object 
        :type oasis_model: oasislmf.models.model.OasisModel

        :param kwargs: Optional keyword arguments
        """
        pass

    def write_fm_files(self, oasis_model=None, **kwargs):
        """
        Writes Oasis FM files for a given ``oasis_model`` or set of keyword
        arguments.

        The required resources must be provided either via the model object
        resources dict or the keyword arguments.

        :param oasis_model: An Oasis model object 
        :type oasis_model: oasislmf.models.model.OasisModel

        :param kwargs: Optional keyword arguments
        """
        pass

    def write_oasis_files(self, oasis_model=None, fm=False, **kwargs):
        """
        Writes the full set of Oasis files, which includes GUL files and
        possibly also the FM files (if ``fm`` is ``True``) for a given
        ``oasis_model`` or set of keyword arguments.

        The required resources must be provided either via the model object
        resources dict or the keyword arguments.

        :param oasis_model: An Oasis model object 
        :type oasis_model: oasislmf.models.model.OasisModel

        :param kwargs: Optional keyword arguments
        """
        pass

    def create_model(self, model_supplier_id, model_id, model_version, resources=None):
        """
        Creates an Oasis model object, with attached resources if a resources
        dict was provided.

        :param model_supplier_id: The model supplier ID
        :type model_supplier_id: str

        :param model_id: The model ID
        :type model_id: str

        :param model_version: The model version string
        :type model_version: str

        :param resources: Optional dictionary of model resources
        :type resources: dict
        """
        pass


class OasisExposuresManager(implements(OasisExposuresManagerInterface)):

    def __init__(self, oasis_models=None):
        self.logger = logging.getLogger()

        self.logger.debug('Exposures manager {} initialising'.format(self))

        self.logger.debug('Adding models')
        self._models = {}

        self.add_models(oasis_models)

        self.logger.debug('Exposures manager {} finished initialising'.format(self))

    def add_model(self, oasis_model):
        """
        Adds model to the manager and sets up its resources.
        """
        self._models[oasis_model.key] = oasis_model

        return oasis_model

    def add_models(self, oasis_models):
        """
        Adds a list of Oasis model objects to the manager.
        """
        for model in oasis_models or []:
            self.add_model(model)

    def delete_model(self, oasis_model):
        """
        Deletes an existing Oasis model object in the manager.
        """
        if oasis_model.key in self._models:
            oasis_model.resources['oasis_files_pipeline'].clear()

            del self._models[oasis_model.key]

    def delete_models(self, oasis_models):
        """
        Deletes a list of existing Oasis model objects in the manager.
        """
        for model in oasis_models:
            self.delete_model(model)

    @property
    def keys_lookup_factory(self):
        """
        Keys lookup service factory property - getter only.

            :getter: Gets the current keys lookup service factory instance
        """
        return self._keys_lookup_factory

    @property
    def models(self, key=None):
        """
        Model objects dictionary property.

            :getter: Gets the model in the models dict using the optional
                     ``key`` argument. If ``key`` is not given then the dict
                     is returned.

            :setter: Sets the value of the optional ``key`` in the models dict
                     to ``val`` where ``val`` is assumed to be an Oasis model
                     object (``omdk.OasisModel.OasisModel``).

                     If no ``key`` is given then ``val`` is assumed to be a new
                     models dict and is used to replace the existing dict.

            :deleter: Deletes the value of the optional ``key`` in the models
                      dict. If no ``key`` is given then the entire existing
                      dict is cleared.
        """
        return self._models[key] if key else self._models

    @models.setter
    def models(self, val, key=None):
        if key:
            self._models.update({key:val})
        else:
            self._models.update(val)

    @models.deleter
    def models(self):
        self._models.clear()

    def transform_source_to_canonical(self, oasis_model=None, source_type='exposures', **kwargs):
        """
        Transforms a canonical exposures/locations file for a given
        ``oasis_model`` object to a canonical/standard Oasis format.

        It can also transform a source accounts file to a canonical accounts
        file, if the optional argument ``source_type`` has the value of ``accounts``.
        The default ``source_type`` is ``exposures``.

        By default parameters supplied to this function fill be used if present
        otherwise they will be taken from the `oasis_model` resources dictionary
        if the model is supplied.

        :param oasis_model: An optional Oasis model object
        :type oasis_model: ``oasislmf.models.model.OasisModel``

        :param source_exposures_file_path: Source exposures file path (if ``source_type`` is ``exposures``)
        :type source_exposures_file_path: str

        :param source_exposures_validation_file_path: Source exposures validation file (if ``source_type`` is ``exposures``)
        :type source_exposures_validation_file_path: str

        :param source_to_canonical_exposures_transformation_file_path: Source exposures transformation file (if ``source_type`` is ``exposures``)
        :type source_to_canonical_exposures_transformation_file_path: str

        :param canonical_exposures_file_path: Path to the output canonical exposure file (if ``source_type`` is ``exposures``)
        :type canonical_exposures_file_path: str

        :param source_accounts_file_path: Source accounts file path (if ``source_type`` is ``accounts``)
        :type source_exposures_file_path: str

        :param source_accounts_validation_file_path: Source accounts validation file (if ``source_type`` is ``accounts``)
        :type source_exposures_validation_file_path: str

        :param source_to_canonical_accounts_transformation_file_path: Source accounts transformation file (if ``source_type`` is ``accounts``)
        :type source_to_canonical_accounts_transformation_file_path: str

        :param canonical_accounts_file_path: Path to the output canonical accounts file (if ``source_type`` is ``accounts``)
        :type canonical_accounts_file_path: str

        :return: The path to the output canonical file
        """
        kwargs = self._process_default_kwargs(oasis_model=oasis_model, **kwargs)

        input_file_path = os.path.abspath(kwargs['source_accounts_file_path']) if source_type == 'accounts' else os.path.abspath(kwargs['source_exposures_file_path'])
        transformation_file_path = os.path.abspath(kwargs['source_to_canonical_accounts_transformation_file_path']) if source_type == 'accounts' else os.path.abspath(kwargs['source_to_canonical_exposures_transformation_file_path'])
        validation_file_path = kwargs.get('source_accounts_validation_file_path') if source_type == 'accounts' else kwargs.get('source_exposures_validation_file_path')
        validation_file_path = os.path.abspath(validation_file_path) if validation_file_path and not os.path.isabs(validation_file_path) else validation_file_path
        output_file_path = os.path.abspath(kwargs['canonical_accounts_file_path']) if source_type == 'accounts' else os.path.abspath(kwargs['canonical_exposures_file_path'])

<<<<<<< HEAD
        translator = Translator(input_file_path, output_file_path, transformation_file_path, xsd_path=validation_file_path, append_row_nums=True)
=======
        translator = Translator(input_file_path, output_file_path, transformation_file_path, validation_file_path, append_row_nums=True)
>>>>>>> 3a4b9830
        translator()

        if oasis_model:
            if source_type == 'accounts':
                oasis_model.resources['oasis_files_pipeline'].canonical_accounts_file_path = output_file_path
            else:
                oasis_model.resources['oasis_files_pipeline'].canonical_exposures_file_path = output_file_path

        return output_file_path

    def transform_canonical_to_model(self, oasis_model=None, **kwargs):
        """
        Transforms the canonical exposures/locations file for a given
        ``oasis_model`` object to a format suitable for an Oasis model keys
        lookup service.

        By default parameters supplied to this function fill be used if present
        otherwise they will be taken from the `oasis_model` resources dictionary
        if the model is supplied.

        :param oasis_model: The model to get keys for
        :type oasis_model: ``oasislmf.models.model.OasisModel``

        :param canonical_exposures_file_path: Path to the canonical exposures file
        :type canonical_exposures_file_path: str

        :param canonical_exposures_validation_file_path: Path to the exposure validation file
        :type canonical_exposures_validation_file_path: str

        :param canonical_to_model_exposures_transformation_file_path: Path to the exposure transformation file
        :type canonical_to_model_exposures_transformation_file_path: str

        :param model_exposures_file_path: Path to the output model exposure file
        :type model_exposures_file_path: str

        :return: The path to the output model exposure file
        """
        kwargs = self._process_default_kwargs(oasis_model=oasis_model, **kwargs)

        input_file_path = os.path.abspath(kwargs.get('canonical_exposures_file_path'))
        transformation_file_path = os.path.abspath(kwargs.get('canonical_to_model_exposures_transformation_file_path'))
        validation_file_path = kwargs.get('canonical_exposures_validation_file_path')
        validation_file_path = os.path.abspath(validation_file_path) if validation_file_path and not os.path.isabs(validation_file_path) else validation_file_path
        output_file_path = os.path.abspath(kwargs.get('model_exposures_file_path'))

<<<<<<< HEAD
        translator = Translator(input_file_path, output_file_path, transformation_file_path, xsd_path=validation_file_path, append_row_nums=False)
=======
        translator = Translator(input_file_path, output_file_path, transformation_file_path, validation_file_path, append_row_nums=False)
>>>>>>> 3a4b9830
        translator()

        if oasis_model:
            oasis_model.resources['oasis_files_pipeline'].model_exposures_file_path = output_file_path

        return output_file_path

    def load_canonical_exposures_profile(self, oasis_model=None, **kwargs):
        """
        Loads a JSON string or JSON file representation of the canonical
        exposures profile for a given ``oasis_model``, stores this in the
        model object's resources dict, and returns the object.
        """
        kwargs = self._process_default_kwargs(oasis_model=oasis_model, **kwargs)

        profile_json = kwargs.get('canonical_exposures_profile_json')
        profile_json_path = kwargs.get('canonical_exposures_profile_json_path')

        profile = None
        if profile_json:
            profile = json.loads(profile_json)
        elif profile_json_path:
            with io.open(profile_json_path, 'r', encoding='utf-8') as f:
                profile = json.load(f)

        if oasis_model:
            oasis_model.resources['canonical_exposures_profile'] = profile

        return profile

    def load_canonical_accounts_profile(self, oasis_model=None, **kwargs):
        """
        Loads a JSON string or JSON file representation of the canonical
        exposures profile for a given ``oasis_model``, stores this in the
        model object's resources dict, and returns the object.
        """
        kwargs = self._process_default_kwargs(oasis_model=oasis_model, **kwargs)

        profile_json = kwargs.get('canonical_accounts_profile_json')
        profile_json_path = kwargs.get('canonical_accounts_profile_json_path')

        profile = None
        if profile_json:
            profile = json.loads(profile_json)
        elif profile_json_path:
            with io.open(profile_json_path, 'r', encoding='utf-8') as f:
                profile = json.load(f)

        if oasis_model:
            oasis_model.resources['canonical_accounts_profile'] = profile

        return profile

    def load_fm_aggregation_profile(self, oasis_model=None, **kwargs):
        """
        Loads a JSON string or JSON file representation of the FM
        aggregation profile for a given ``oasis_model``, stores this in the
        model object's resources dict, and returns the object.
        """
        kwargs = self._process_default_kwargs(oasis_model=oasis_model, **kwargs)

        profile_path = kwargs.get('fm_agg_profile_path')
        profile_json = kwargs.get('fm_agg_profile_json')

        profile = None
        if profile_json:
            profile = json.loads(profile_json)
        elif profile_path:
            with io.open(profile_path, 'r', encoding='utf-8') as f:
                profile = json.load(f)

        profile = {int(k):v for k, v in six.iteritems(profile)}

        if oasis_model:
            oasis_model.resources['fm_agg_profile'] = profile

        return profile

    def load_lookup_config(self, oasis_model=None, **kwargs):
        """
        Loads a lookup config JSON string or file.
        """
        kwargs = self._process_default_kwargs(oasis_model=oasis_model, **kwargs)

        lookup = kwargs.get('lookup')

        if not lookup:
            return

        try:
            config = lookup.config
        except AttributeError:
            pass
        else:
            if oasis_model:
                oasis_model.resources['lookup_config'] = config

            return config

        config_json = kwargs.get('lookup_config_json')
        config_fp = kwargs.get('lookup_config_fp')

        config = None
        if config_json:
            config = json.loads(config_json)
        elif config_fp:
            with io.open(config_fp, 'r', encoding='utf-8') as f:
                config = json.load(f)

        if oasis_model:
            oasis_model.resources['lookup_config'] = config

        return config

    def get_keys(self, oasis_model=None, **kwargs):
        """
        Generates the Oasis keys and keys error files for a given model object.
        The keys file is a CSV file containing keys lookup information for
        locations with successful lookups, and has the following headers::

            LocID,PerilID,CoverageTypeID,AreaPerilID,VulnerabilityID

        while the keys error file is a CSV file containing keys lookup
        information for locations with unsuccessful lookups (failures,
        no matches) and has the following headers::

            LocID,PerilID,CoverageTypeID,Message

        By default it is assumed that all the resources required for the
        transformation are present in the model object's resources dict,
        if the model is supplied. These can be overridden by providing the
        relevant optional parameters.

        If no model is supplied then the optional paramenters must be
        supplied.

        If the model is supplied the result keGy file path is stored in the
        models ``file_pipeline.keyfile_path`` property.

        :param oasis_model: The model to get keys for
        :type oasis_model: ``OasisModel``

        :return: The path to the generated keys file
        """
        kwargs = self._process_default_kwargs(oasis_model=oasis_model, **kwargs)

        model_exposures_file_path = kwargs.get('model_exposures_file_path')
        lookup = kwargs.get('lookup')
        keys_file_path = kwargs.get('keys_file_path')
        keys_errors_file_path = kwargs.get('keys_errors_file_path')

        for p in (model_exposures_file_path, keys_file_path, keys_errors_file_path,):
            p = os.path.abspath(p) if p and not os.path.isabs(p) else p

        keys_file_path, _, keys_errors_file_path, _ = OasisLookupFactory().save_results(
            lookup,
            keys_file_path,
            errors_fp=keys_errors_file_path,
            model_exposures_fp=model_exposures_file_path
        )

        if oasis_model:
            oasis_model.resources['oasis_files_pipeline'].keys_file_path = keys_file_path
            oasis_model.resources['oasis_files_pipeline'].keys_errors_file_path = keys_errors_file_path

        return keys_file_path, keys_errors_file_path

    def _process_default_kwargs(self, oasis_model=None, **kwargs):
        if oasis_model:
            omr = oasis_model.resources
            ofp = omr['oasis_files_pipeline']

            kwargs.setdefault('fm', omr.get('fm') or kwargs.get('fm'))

            kwargs.setdefault('logger', omr.get('logger') or logging.getLogger())

            kwargs.setdefault('oasis_files_path', omr.get('oasis_files_path'))

            kwargs.setdefault('source_exposures_file_path', omr.get('source_exposures_file_path') or ofp.source_exposures_file_path)
            kwargs.setdefault('source_accounts_file_path', omr.get('source_accounts_file_path') or ofp.source_accounts_file_path)

            kwargs.setdefault('source_exposures_validation_file_path', omr.get('source_exposures_validation_file_path'))
            kwargs.setdefault('source_accounts_validation_file_path', omr.get('source_accounts_validation_file_path'))

            kwargs.setdefault('source_to_canonical_exposures_transformation_file_path', omr.get('source_to_canonical_exposures_transformation_file_path'))
            kwargs.setdefault('source_to_canonical_accounts_transformation_file_path', omr.get('source_to_canonical_accounts_transformation_file_path'))

            kwargs.setdefault('canonical_exposures_profile', omr.get('canonical_exposures_profile'))
            kwargs.setdefault('canonical_accounts_profile', omr.get('canonical_accounts_profile'))

            kwargs.setdefault('canonical_exposures_profile', omr.get('canonical_exposures_profile'))
            kwargs.setdefault('canonical_accounts_profile', omr.get('canonical_accounts_profile'))

            kwargs.setdefault('canonical_exposures_profile_json', omr.get('canonical_exposures_profile_json'))
            kwargs.setdefault('canonical_accounts_profile_json', omr.get('canonical_accounts_profile_json'))

            kwargs.setdefault('fm_agg_profile_path', omr.get('fm_agg_profile_path'))
            kwargs.setdefault('fm_agg_profile_json', omr.get('fm_agg_profile_json'))

            kwargs.setdefault('canonical_exposures_profile_json_path', omr.get('canonical_exposures_profile_json_path'))
            kwargs.setdefault('canonical_accounts_profile_json_path', omr.get('canonical_accounts_profile_json_path'))

            kwargs.setdefault('canonical_exposures_file_path', ofp.canonical_exposures_file_path)
            kwargs.setdefault('canonical_accounts_file_path', ofp.canonical_accounts_file_path)

            kwargs.setdefault('canonical_exposures_validation_file_path', omr.get('canonical_exposures_validation_file_path'))
            kwargs.setdefault('canonical_to_model_exposures_transformation_file_path', omr.get('canonical_to_model_exposures_transformation_file_path'))

            kwargs.setdefault('lookup_config', omr.get('lookup_config'))
            kwargs.setdefault('lookup_config_json', omr.get('lookup_config_json'))
            kwargs.setdefault('lookup_config_fp', omr.get('lookup_config_fp'))
            kwargs.setdefault('lookup', omr.get('lookup'))

            kwargs.setdefault('model_exposures_file_path', ofp.model_exposures_file_path)

            kwargs.setdefault('keys_file_path', ofp.keys_file_path)
            kwargs.setdefault('keys_errors_file_path', ofp.keys_errors_file_path)

            kwargs.setdefault('canonical_exposures_df', omr.get('canonical_exposures_df'))
            kwargs.setdefault('gul_items_df', omr.get('gul_items_df'))

            kwargs.setdefault('items_file_path', ofp.items_file_path)
            kwargs.setdefault('coverages_file_path', ofp.coverages_file_path)
            kwargs.setdefault('gulsummaryxref_file_path', ofp.gulsummaryxref_file_path)

            kwargs.setdefault('fm_items_df', omr.get('fm_items_df'))
            kwargs.setdefault('canonical_accounts_df', omr.get('canonical_accounts_df'))

            kwargs.setdefault('fm_policytc_file_path', ofp.fm_policytc_file_path)
            kwargs.setdefault('fm_profile_file_path', ofp.fm_profile_file_path)
            kwargs.setdefault('fm_policytc_file_path', ofp.fm_programme_file_path)
            kwargs.setdefault('fm_xref_file_path', ofp.fm_xref_file_path)
            kwargs.setdefault('fmsummaryxref_file_path', ofp.fmsummaryxref_file_path)

        return kwargs

    def generate_gul_items(
        self,
        canonical_exposures_profile,
        canonical_exposures_df,
        keys_df
    ):
        """
        Generates GUL items.

        :param canonical_exposures_profile: Canonical exposures profile
        :type canonical_exposures_profile: dict

        :param canonical_exposures_df: Canonical exposures data frame
        :type canonical_exposures_df: pandas.DataFrame

        :param keys_df: Keys file data frame
        :type keys_df: pandas.DataFrame
        """
        canexp_df = canonical_exposures_df

        cep = canonical_exposures_profile

        gcep = canonical_profiles_fm_terms_grouped_by_level_and_term_type(canonical_profiles=(cep,))

        try:
            if not str(canexp_df['row_id'].dtype).startswith('int'):
                canexp_df['row_id'] = canexp_df['row_id'].astype(int)

            if not str(keys_df['locid'].dtype).startswith('int'):
                keys_df['locid'] = keys_df['locid'].astype(int)

            merged_df = pd.merge(canexp_df, keys_df, left_on='row_id', right_on='locid')
            merged_df['index'] = pd.Series(data=list(merged_df.index), dtype=object)

            loc_ids = set(keys_df['locid'])
            coverage_types = set(keys_df['coveragetypeid'])

            coverage_ids = {
                (loc_id, cov_type):i + 1 for i, (loc_id, cov_type) in enumerate(itertools.product(loc_ids, coverage_types))
            }

            merged_df['coverage_id'] = pd.Series(
                data=[coverage_ids[(it['locid'], it['coveragetypeid'])] for _, it in keys_df.iterrows()], dtype=int
            )

            tiv_elements = tuple(t for t in [gcep[1][gid].get('tiv') for gid in gcep[1]] if t)

            fm_term_elements = {
                tiv_tgid: {
                    term_type: (
                        gcep[1][tiv_tgid][term_type]['ProfileElementName'].lower() if gcep[1][tiv_tgid].get(term_type) else None
                    ) if term_type != 'deductible_type' else gcep[1][tiv_tgid]['deductible']['DeductibleType']if gcep[1][tiv_tgid].get('deductible') else 'B'
                    for term_type in ('limit', 'deductible', 'deductible_type', 'share',)
                } for tiv_tgid in gcep[1]
            }

            if not tiv_elements:
                raise OasisException('No TIV elements found in the canonical exposures profile - please check the canonical exposures (loc) profile')

            item_id = 0
            zero_tiv_items = 0
            positive_tiv_elements = lambda it: [t for t in tiv_elements if it.get(t['ProfileElementName'].lower()) and it[t['ProfileElementName'].lower()] > 0 and t['CoverageTypeID'] == it['coveragetypeid']] or 0
            
            for it, ptiv in itertools.chain((it, ptiv) for _, it in merged_df.iterrows() for it, ptiv in itertools.product([it],positive_tiv_elements(it))):
                if ptiv == 0:
                    zero_tiv_items += 1
                    continue

                item_id += 1
                tiv_elm = ptiv['ProfileElementName'].lower()
                tiv = it[tiv_elm]
                tiv_tgid = ptiv['FMTermGroupID']

                yield {
                    'item_id': item_id,
                    'canexp_id': it['row_id'] - 1,
                    'coverage_type_id': it['coveragetypeid'],
                    'coverage_id': it['coverage_id'],
                    'tiv_elm': tiv_elm,
                    'tiv': tiv,
                    'tiv_tgid': tiv_tgid,
                    'lim_elm': fm_term_elements[tiv_tgid]['limit'],
                    'ded_elm': fm_term_elements[tiv_tgid]['deductible'],
                    'ded_type': fm_term_elements[tiv_tgid]['deductible_type'],
                    'shr_elm': fm_term_elements[tiv_tgid]['share'],
                    'areaperil_id': it['areaperilid'],
                    'vulnerability_id': it['vulnerabilityid'],
                    'group_id': item_id,
                    'summary_id': 1,
                    'summaryset_id': 1
                }
        except (AttributeError, KeyError, IndexError, TypeError, ValueError) as e:
            raise OasisException(e)
        else:
            if zero_tiv_items == len(merged_df):
                raise OasisException('All canonical exposure items have zero TIVs - please check the canonical exposures (loc) file')

    def generate_fm_items(
        self,
        canonical_exposures_df,
        gul_items_df,
        canonical_exposures_profile,
        canonical_accounts_profile,
        canonical_accounts_df,
        fm_agg_profile,
        preset_only=False
    ):
        """
        Generates FM items.

        :param canonical_exposures_df: Canonical exposures
        :type canonical_exposures_df: pandas.DataFrame

        :param gul_items_df: GUL items
        :type gul_items_df: pandas.DataFrame

        :param canonical_exposures_profile: Canonical exposures profile
        :type canonical_exposures_profile: dict

        :param canonical_accounts_profile: Canonical accounts profile
        :type canonical_accounts_profile: dict

        :param canonical_accounts_df: Canonical accounts
        :param canonical_accounts_df: pandas.DataFrame

        :param fm_agg_profile: FM aggregation profile
        :param fm_agg_profile: dict

        :param preset_only: Whether to generate only FM items with only preset
                            data excluding FM terms (limit, deductible, share, 
                            deductible type, calcrule ID, policy TC ID). By
                            default is ``False``
        :param preset_only: bool
        """
        cep = canonical_exposures_profile
        cap = canonical_accounts_profile
        
        canexp_df = canonical_exposures_df
        canacc_df = canonical_accounts_df

        if not str(canexp_df['index'].dtype).startswith('int'):
            canexp_df['index'] = canexp_df['index'].astype(int)

        if not str(gul_items_df['canexp_id'].dtype).startswith('int'):
            gul_items_df['canexp_id'] = gul_items_df['canexp_id'].astype(int)

        cangul_df = pd.merge(canexp_df, gul_items_df, left_on='index', right_on='canexp_id')
        cangul_df['index'] = pd.Series(data=cangul_df.index, dtype=int)

        keys = (
            'item_id', 'gul_item_id', 'coverage_type_id', 'coverage_id',
            'canexp_id', 'canacc_id', 'policy_num', 'level_id', 'layer_id',
            'agg_id', 'policytc_id', 'deductible', 'limit', 'share',
            'deductible_type', 'calcrule_id', 'tiv_elm', 'tiv', 'tiv_tgid',
            'lim_elm', 'ded_elm', 'ded_type', 'shr_elm',
        )

        try:
            cgcp = canonical_profiles_fm_terms_grouped_by_level_and_term_type(canonical_profiles=(cep, cap,))

            fmap = fm_agg_profile

            fm_levels = tuple(sorted(cgcp.keys()))

            coverage_level_preset_data = list(zip(
                tuple(cangul_df.item_id.values),          # 1 - FM item ID
                tuple(cangul_df.item_id.values),          # 2 - GUL item ID
                tuple(cangul_df.coverage_type_id.values), # 3 - coverage type ID
                tuple(cangul_df.coverage_id.values),      # 4 - coverage ID
                tuple(cangul_df.canexp_id.values),        # 5 - can. exp. DF index
                (-1,)*len(cangul_df),                     # 6 - can. acc. DF index
                (-1,)*len(cangul_df),                     # 6 - can. acc. policy num.
                (1,)*len(cangul_df),                      # 8 - coverage level ID
                (1,)*len(cangul_df),                      # 9 - layer ID
                (-1,)*len(cangul_df),                     # 10 - agg. ID
                tuple(cangul_df.tiv_elm.values),          # 11 - TIV element
                tuple(cangul_df.tiv.values),              # 12 -TIV value
                tuple(cangul_df.tiv_tgid.values),         # 13 -TIV element profile term group ID
                tuple(cangul_df.lim_elm.values),          # 14 -limit element
                tuple(cangul_df.ded_elm.values),          # 15 -deductible element
                tuple(cangul_df.ded_type.values),         # 16 -deductible type
                tuple(cangul_df.shr_elm.values)           # 17 -share element
            ))

            get_canacc_item = lambda i: canacc_df[(canacc_df['accntnum'] == cangul_df.iloc[coverage_level_preset_data[i][4]]['accntnum']) & (canacc_df['policynum'].str.lower() == 'layer1')].iloc[0]

            get_canacc_id = lambda i: int(get_canacc_item(i)['index'])

            coverage_level_preset_items = {
                i: {
                    k:v for k, v in zip(
                        keys,
                        [i + 1, gul_item_id, coverage_type_id, coverage_id, canexp_id, get_canacc_id(i), policy_num, level_id, layer_id, agg_id, 0, 0.0, 0.0, 0.0, 'B', 2, tiv_elm, tiv, tiv_tgid, lim_elm, ded_elm, ded_type, shr_elm]
                    )
                } for i, (item_id, gul_item_id, coverage_type_id, coverage_id, canexp_id, _, policy_num, level_id, layer_id, agg_id, tiv_elm, tiv, tiv_tgid, lim_elm, ded_elm, ded_type, shr_elm) in enumerate(coverage_level_preset_data)
            }

            preset_items = {
                level_id: (coverage_level_preset_items if level_id == 1 else copy.deepcopy(coverage_level_preset_items)) for level_id in fm_levels
            }

            num_cov_items = len(coverage_level_preset_items)

            for i, (level_id, item_id, it) in enumerate(itertools.chain((level_id, k, v) for level_id in fm_levels[1:] for k, v in preset_items[level_id].items())):
                it['level_id'] = level_id
                it['item_id'] = num_cov_items + i + 1

            layer_ids = tuple(range(1, len(canacc_df.policynum.values) + 1))

            max_level = max(fm_levels)

            num_layer1_items = sum(len(preset_items[level_id]) for level_id in preset_items)

            if max(layer_ids) > 1:
                layer_item_start_rg = lambda layer_id: range((layer_id - 2) * num_cov_items, (layer_id - 1) * num_cov_items)
                layer_item_end_rg = lambda layer_id: range((layer_id - 1) * num_cov_items, layer_id * num_cov_items)
                for layer_id, i, j in itertools.chain(
                    (layer_id, i, j) for layer_id in layer_ids[1:] for layer_id, (i, j) in itertools.product([layer_id], zip(layer_item_start_rg(layer_id), layer_item_end_rg(layer_id)))
                ):
                    it = copy.deepcopy(preset_items[max_level][i])
                    it['item_id'] = num_layer1_items + i + 1
                    it['layer_id'] = layer_id
                    level1_canacc_it = canacc_df.iloc[it['canacc_id']]
                    accntnum = int(level1_canacc_it['accntnum'])
                    canacc_it = canacc_df[(canacc_df['accntnum'] == accntnum) & (canacc_df['policynum'].str.lower() == 'layer{}'.format(it['layer_id']))].iloc[0]
                    it['canacc_id'] = int(canacc_it['index'])
                    preset_items[max_level][j] = it

            get_canacc_policynum = lambda it: canacc_df.iloc[it['canacc_id']]['policynum']

            for it in (it for c in itertools.chain(six.itervalues(preset_items[k]) for k in preset_items) for it in c):
                it['policy_num'] = get_canacc_policynum(it)
                lfmaggkey = fmap[it['level_id']]['FMAggKey']
                for v in six.itervalues(lfmaggkey):
                    src = v['src'].lower()
                    if src in ['canexp', 'canacc']:
                        f = v['field'].lower()
                        it[f] = canexp_df.iloc[it['canexp_id']][f] if src == 'canexp' else canacc_df.iloc[it['canacc_id']][f]

            if preset_only:
                for _, it in enumerate(itertools.chain(it for level_id in sorted(preset_items.keys()) for it in six.itervalues(preset_items[level_id]))):
                    yield it
            else:
                concurrent_tasks = (
                    Task(get_fm_terms_by_level_as_list, args=(cgcp[level_id], fmap[level_id], preset_items[level_id], canexp_df.copy(deep=True), canacc_df.copy(deep=True),), key=level_id)
                    for level_id in fm_levels
                )
                num_ps = min(len(fm_levels), multiprocessing.cpu_count())
                for it in multiprocess(concurrent_tasks, pool_size=num_ps):
                    yield it
        except (AttributeError, KeyError, IndexError, TypeError, ValueError) as e:
            raise OasisException(e)

    def load_gul_items(self, canonical_exposures_profile, canonical_exposures_file_path, keys_file_path):
        """
        Loads GUL items generated by ``generate_gul_items`` into a static
        structure such as a pandas dataframe.

        :param canonical_exposures_profile: Canonical exposures profile
        :type canonical_exposures_profile: dict

        :param canonical_exposures_file_path: Canonical exposures file path
        :type canonical_exposures_file_path: str

        :param keys_file_path: Keys file path
        :type keys_file_path: str
        """
        cep = canonical_exposures_profile

        try:
            with io.open(canonical_exposures_file_path, 'r', encoding='utf-8') as cf, io.open(keys_file_path, 'r', encoding='utf-8') as kf:
                canexp_df, keys_df = pd.read_csv(cf, float_precision='high'), pd.read_csv(kf, float_precision='high')

            if len(canexp_df) == 0:
                raise OasisException('No canonical exposure items found - please check the canonical exposures (loc) file')

            if len(keys_df) == 0:
                raise OasisException('No keys items found - please check the model exposures (loc) file')

            canexp_df = canexp_df.where(canexp_df.notnull(), None)
            canexp_df.columns = canexp_df.columns.str.lower()
            canexp_df['index'] = pd.Series(data=canexp_df.index, dtype=int)
            canexp_df['accntnum'] = canexp_df['accntnum'].astype(int)

            keys_df = keys_df.where(keys_df.notnull(), None)
            keys_df.columns = keys_df.columns.str.lower()
            keys_df['index'] = pd.Series(data=keys_df.index, dtype=int)

            gul_items_df = pd.DataFrame(data=list(self.generate_gul_items(cep, canexp_df, keys_df)), dtype=object)
            gul_items_df['index'] = pd.Series(data=gul_items_df.index, dtype=int)

            columns = list(gul_items_df.columns)

            for col in columns:
                if col.endswith('id'):
                    gul_items_df[col] = gul_items_df[col].astype(int)
                elif col == 'tiv':
                    gul_items_df[col] = gul_items_df[col].astype(float)
        except (IOError, MemoryError, OasisException, OSError, TypeError, ValueError) as e:
            raise OasisException(e)
            
        return gul_items_df, canexp_df


    def load_fm_items(
        self,
        canonical_exposures_df,
        gul_items_df,
        canonical_exposures_profile,
        canonical_accounts_profile,
        canonical_accounts_file_path,
        fm_agg_profile,
        preset_only=False
    ):
        """
        Loads FM items generated by ``generate_fm_items`` into a static
        structure such as a pandas dataframe.

        :param canonical_exposures_df: Canonical exposures
        :type canonical_exposures_df: pandas.DataFrame

        :param gul_items_df: GUL items
        :type gul_items_df: pandas.DataFrame

        :param canonical_exposures_profile: Canonical exposures profile
        :type canonical_exposures_profile: dict

        :param canonical_accounts_profile: Canonical accounts profile
        :type canonical_accounts_profile: dict

        :param canonical_accounts_file_path: Canonical accounts file path
        :param canonical_accounts_file_path: str

        :param fm_agg_profile: FM aggregation profile
        :param fm_agg_profile: dict

        :param preset_only: Whether to generate only FM items with only preset
                            data excluding FM terms (limit, deductible, share, 
                            deductible type, calcrule ID, policy TC ID). By
                            default is ``False``
        :param preset_only: bool
        """
        canexp_df = canonical_exposures_df

        cep = canonical_exposures_profile
        cap = canonical_accounts_profile

        try:
            with io.open(canonical_accounts_file_path, 'r', encoding='utf-8') as f:
                canacc_df = pd.read_csv(f, float_precision='high')

            if len(canacc_df) == 0:
                raise OasisException('No canonical accounts items')
            
            canacc_df = canacc_df.where(canacc_df.notnull(), None)
            canacc_df.columns = canacc_df.columns.str.lower()
            canacc_df['index'] = pd.Series(data=canacc_df.index, dtype=int)

            fm_items = [it for it in self.generate_fm_items(canexp_df, gul_items_df, cep, cap, canacc_df, fm_agg_profile, preset_only=preset_only)]
            fm_items.sort(key=lambda it: it['item_id'])

            fm_items_df = pd.DataFrame(data=fm_items, dtype=object)
            fm_items_df['index'] = pd.Series(data=fm_items_df.index, dtype=int)

            if preset_only:
                return fm_items_df, canacc_df

            policytc_ids = get_policytc_ids(fm_items_df)
            get_policytc_id = lambda i: [k for k in six.iterkeys(policytc_ids) if policytc_ids[k] == {k:fm_items[i][k] for k in ('limit', 'deductible', 'share', 'calcrule_id',)}][0]
            fm_items_df['policytc_id'] = fm_items_df['index'].apply(lambda i: get_policytc_id(i))

            columns = list(fm_items_df.columns)
            for col in columns:
                if col.endswith('id'):
                    fm_items_df[col] = fm_items_df[col].astype(int)
                elif col in ('tiv', 'limit', 'deductible', 'share',):
                    fm_items_df[col] = fm_items_df[col].astype(float)
        except (IOError, MemoryError, OasisException, OSError, TypeError, ValueError) as e:
            raise OasisException(e)

        return fm_items_df, canacc_df


    def write_items_file(self, gul_items_df, items_file_path):
        """
        Writes an items file.
        """
        try:
            gul_items_df.to_csv(
                columns=['item_id', 'coverage_id', 'areaperil_id', 'vulnerability_id', 'group_id'],
                path_or_buf=items_file_path,
                encoding='utf-8',
                chunksize=1000,
                index=False
            )
        except (IOError, OSError) as e:
            raise OasisException(e)

        return items_file_path

    def write_coverages_file(self, gul_items_df, coverages_file_path):
        """
        Writes a coverages file.
        """
        try:
            gul_items_df.to_csv(
                columns=['coverage_id', 'tiv'],
                path_or_buf=coverages_file_path,
                encoding='utf-8',
                chunksize=1000,
                index=False
            )
        except (IOError, OSError) as e:
            raise OasisException(e)

        return coverages_file_path

    def write_gulsummaryxref_file(self, gul_items_df, gulsummaryxref_file_path):
        """
        Writes a gulsummaryxref file.
        """
        try:
            gul_items_df.to_csv(
                columns=['coverage_id', 'summary_id', 'summaryset_id'],
                path_or_buf=gulsummaryxref_file_path,
                encoding='utf-8',
                chunksize=1000,
                index=False
            )
        except (IOError, OSError) as e:
            raise OasisException(e)

        return gulsummaryxref_file_path

    def write_fm_policytc_file(self, fm_items_df, fm_policytc_file_path):
        """
        Writes an FM policy T & C file.
        """
        try:
            fm_items_df.to_csv(
                columns=['layer_id', 'level_id', 'agg_id', 'policytc_id'],
                path_or_buf=fm_policytc_file_path,
                encoding='utf-8',
                chunksize=1000,
                index=False
            )
        except (IOError, OSError) as e:
            raise OasisException(e)

        return fm_policytc_file_path

    def write_fm_profile_file(self, fm_items_df, fm_profile_file_path):
        """
        Writes an FM profile file.
        """
        pass

    def write_fm_programme_file(self, fm_items_df, fm_programme_file_path):
        """
        Writes a FM programme file.
        """
        pass

    def write_fm_xref_file(self, fm_items_df, fm_xref_file_path):
        """
        Writes a FM xref file.
        """
        pass

    def write_fmsummaryxref_file(self, fm_items_df, fmsummaryxref_file_path):
        """
        Writes an FM summaryxref file.
        """
        pass

    def write_gul_files(self, oasis_model=None, **kwargs):
        """
        Writes the standard Oasis GUL files, namely::

            items.csv
            coverages.csv
            gulsummaryxref.csv
        """
        kwargs = self._process_default_kwargs(oasis_model=oasis_model, **kwargs)

        if oasis_model:
            omr = oasis_model.resources
            ofp = omr['oasis_files_pipeline']

        canonical_exposures_profile = kwargs.get('canonical_exposures_profile')
        canonical_exposures_file_path = kwargs.get('canonical_exposures_file_path')
        keys_file_path = kwargs.get('keys_file_path')
        
        gul_items_df, canexp_df = self.load_gul_items(canonical_exposures_profile, canonical_exposures_file_path, keys_file_path)

        if oasis_model:
            omr['canonical_exposures_df'] = canexp_df
            omr['gul_items_df'] = gul_items_df

        gul_files = (
            ofp.gul_files if oasis_model
            else {
                 'items': kwargs.get('items_file_path'),
                 'coverages': kwargs.get('coverages_file_path'),
                 'gulsummaryxref': kwargs.get('gulsummaryxref_file_path')
            }
        )

        concurrent_tasks = (
            Task(getattr(self, 'write_{}_file'.format(f)), args=(gul_items_df.copy(deep=True), gul_files[f],), key=f)
            for f in gul_files
        )
        num_ps = min(len(gul_files), multiprocessing.cpu_count())
        for _, _ in multithread(concurrent_tasks, pool_size=num_ps):
            pass

        return gul_files

    def write_fm_files(self, oasis_model=None, **kwargs):
        """
        Generate Oasis FM files, namely::

            fm_policytc.csv
            fm_profile.csv
            fm_programm.ecsv
            fm_xref.csv
            fm_summaryxref.csv
        """
        kwargs = self._process_default_kwargs(oasis_model=oasis_model, **kwargs)

        if oasis_model:
            omr = oasis_model.resources
            ofp = omr['oasis_files_pipeline']

            canexp_df, gul_items_df = omr['canonical_exposures_df'], omr['gul_items_df']
            canonical_exposures_profile = omr['canonical_exposures_profile']
            canonical_accounts_profile = omr['canonical_accounts_profile']
            canonical_accounts_file_path = ofp.canonical_accounts_file_path
            fm_agg_profile = omr['fm_agg_profile']
        else:
            canexp_df, gul_items_df = kwargs.get('canonical_exposures_df'), kwargs.get('gul_items_df')
            canonical_exposures_profile = kwargs.get('canonical_exposures_profile')
            canonical_accounts_profile = kwargs.get('canonical_accounts_profile')
            canonical_accounts_file_path = kwargs.get('canonical_accounts_file_path')
            fm_agg_profile = kwargs.get('fm_agg_profile')

        fm_items_df, canacc_df = self.load_fm_items(canexp_df, gul_items_df, canonical_exposures_profile, canonical_accounts_profile, canonical_accounts_file_path, fm_agg_profile)

        if oasis_model:
            omr['canonical_accounts_df'] = canacc_df
            omr['fm_items_df'] = fm_items_df

        fm_files = (
            ofp.fm_files if oasis_model
            else  {
                'fm_policytc': kwargs.get('fm_policytc_file_path'),
                'fm_profile': kwargs.get('fm_profile_file_path'),
                'fm_programme': kwargs.get('fm_programme_file_path'),
                'fm_xref': kwargs.get('fm_xref_file_path'),
                'fmsummaryxref': kwargs.get('fmsummaryxref_file_path')
            }
        )

        concurrent_tasks = (
            Task(getattr(self, 'write_{}_file'.format(f)), args=(fm_items_df, fm_files[f],), key=f)
            for f in fm_files
        )
        num_ps = min(len(fm_files), multiprocessing.cpu_count())
        n = len(fm_files)
        for _, _ in multithread(concurrent_tasks, pool_size=num_ps):
            pass

        return fm_files

    def write_oasis_files(self, oasis_model=None, fm=False, **kwargs):
        """
        Writes the Oasis files - GUL + FM (if ``fm`` is ``True``).
        """
        gul_files = self.write_gul_files(oasis_model=oasis_model, **kwargs)

        if not fm:
            return gul_files

        fm_files = self.write_fm_files(oasis_model=oasis_model, **kwargs)

        oasis_files = {k:v for k, v in itertools.chain(gul_files.items(), fm_files.items())}

        return oasis_files

    def clear_oasis_files_pipeline(self, oasis_model, **kwargs):
        """
        Clears the files pipeline for the given Oasis model object.
        """
        oasis_model.resources['oasis_files_pipeline'].clear()

        return oasis_model

    def start_oasis_files_pipeline(
        self,
        oasis_model=None,
        **kwargs
    ):
        """
        Starts the files pipeline for the given Oasis model object,
        which is the generation of the Oasis items, coverages and GUL summary
        files, and possibly the FM files, from the source exposures file,
        source accounts file, canonical exposures profile, and associated
        validation files and transformation files for the source and
        intermediate files (canonical exposures, model exposures).

        :param oasis_model: The Oasis model object
        :type oasis_model: oasislmf.models.model.OasisModel

        :param kwargs: Keyword arguments
        :type kwargs: dict

        :return: A dictionary of Oasis files (GUL + FM (if FM option indicated))
        """
        kwargs = self._process_default_kwargs(oasis_model=oasis_model, **kwargs)

        if oasis_model:
            omr = oasis_model.resources
            ofp = omr.get('oasis_files_pipeline') or OasisFilesPipeline(model_key=oasis_model.key)

        logger = kwargs.get('logger') or logging.getLogger()

        logger.info('\nChecking Oasis files directory exists for model')
        oasis_files_path = kwargs.get('oasis_files_path')

        if not oasis_files_path:
            raise OasisException('No Oasis files directory provided')
        elif not os.path.exists(oasis_files_path):
            raise OasisException('Oasis files directory {} does not exist on the filesystem.'.format(oasis_files_path))
        
        logger.info('\nOasis files directory: {}'.format(oasis_files_path))

        logger.info('\nChecking for source exposures file')
        source_exposures_file_path = kwargs.get('source_exposures_file_path')
        
        if not source_exposures_file_path:
            raise OasisException('No source exposures file path provided')
        elif not os.path.exists(source_exposures_file_path):
            raise OasisException("Source exposures file path {} does not exist on the filesysem".format(source_exposures_file_path))

        logger.info('\nFound source exposures file {source_exposures_file_path} - copying to Oasis files directory'.format(**kwargs))
        shutil.copy2(source_exposures_file_path, oasis_files_path)

        logger.info('\nLoading canonical exposures profile')
        canonical_exposures_profile = kwargs.get('canonical_exposures_profile') or self.load_canonical_exposures_profile(oasis_model=oasis_model, **kwargs)

        if canonical_exposures_profile is None:
            raise OasisException('No canonical exposures profile provided')

        logger.info('\nFound canonical exposures profile: {}'.format(canonical_exposures_profile))

        fm = kwargs.get('fm')

        source_accounts_file_path = None
        canonical_accounts_profile = None
        fm_agg_profile = None

        if fm:
            logger.info('\nChecking for source accounts file')
            source_accounts_file_path = kwargs.get('source_accounts_file_path')
            
            if not source_accounts_file_path:
                raise OasisException('FM option indicated but no source accounts file path provided in arguments or model resources')
            elif not os.path.exists(source_accounts_file_path):
                raise OasisException("Source accounts file path {} does not exist on the filesysem.".format(source_accounts_file_path))

            logger.info('\nFound source accounts file {source_accounts_file_path} - copying to Oasis files directory'.format(**kwargs))
            shutil.copy2(source_accounts_file_path, oasis_files_path)

            logger.info('\nLoading canonical accounts profile')
            canonical_accounts_profile = kwargs.get('canonical_accounts_profile') or self.load_canonical_accounts_profile(oasis_model=oasis_model, **kwargs)

            if canonical_accounts_profile is None:
                raise OasisException('FM option indicated but no canonical accounts profile provided')

            logger.info('\nLoaded canonical accounts profile: {}'.format(canonical_accounts_profile))

            logger.info('\nLoading FM aggregation profile')
            fm_agg_profile = kwargs.get('fm_agg_profile') or self.load_fm_aggregation_profile(oasis_model=oasis_model, **kwargs)

            if fm_agg_profile is None:
                raise OasisException('FM option indicated but no FM aggregation profile provided')

            logger.info('\nLoaded FM aggregation profile: {}'.format(fm_agg_profile))

        utcnow = get_utctimestamp(fmt='%Y%m%d%H%M%S')

        canonical_exposures_file_path = os.path.join(oasis_files_path, 'canexp-{}.csv'.format(utcnow))
        canonical_accounts_file_path = os.path.join(oasis_files_path, 'canacc-{}.csv'.format(utcnow))

        model_exposures_file_path = os.path.join(oasis_files_path, 'modexp-{}.csv'.format(utcnow))

        keys_file_path = os.path.join(oasis_files_path, 'oasiskeys-{}.csv'.format(utcnow))
        keys_errors_file_path = os.path.join(oasis_files_path, 'oasiskeys-errors-{}.csv'.format(utcnow))

        items_file_path = os.path.join(oasis_files_path, 'items.csv')
        coverages_file_path = os.path.join(oasis_files_path, 'coverages.csv')
        gulsummaryxref_file_path = os.path.join(oasis_files_path, 'gulsummaryxref.csv')

        fm_policytc_file_path = os.path.join(oasis_files_path, 'fm_policytc.csv')
        fm_profile_file_path = os.path.join(oasis_files_path, 'fm_profile.csv')
        fm_programme_file_path=os.path.join(oasis_files_path, 'fm_programme.csv')
        fm_xref_file_path = os.path.join(oasis_files_path, 'fm_xref.csv')
        fmsummaryxref_file_path = os.path.join(oasis_files_path, 'fmsummaryxref.csv')

        if oasis_model:
            ofp.source_exposures_file_path = source_exposures_file_path
            ofp.source_accounts_file_path = source_accounts_file_path

            ofp.canonical_exposures_file_path = canonical_exposures_file_path
            ofp.canonical_accounts_file_path = canonical_accounts_file_path

            ofp.model_exposures_file_path = model_exposures_file_path

            ofp.keys_file_path = keys_file_path
            ofp.keys_errors_file_path = keys_errors_file_path

            ofp.items_file_path = items_file_path
            ofp.coverages_file_path = coverages_file_path
            ofp.gulsummaryxref_file_path = gulsummaryxref_file_path

            ofp.fm_policytc_file_path = fm_policytc_file_path
            ofp.fm_profile_file_path = fm_profile_file_path
            ofp.fm_programme_file_path = fm_programme_file_path
            ofp.fm_xref_file_path = fm_xref_file_path
            ofp.fmsummaryxref_file_path = fmsummaryxref_file_path

        kwargs = self._process_default_kwargs(
            oasis_model=oasis_model,
            fm=fm,
            source_exposures_file_path=source_exposures_file_path,
            source_accounts_file_path=source_accounts_file_path,
            canonical_exposures_file_path=canonical_exposures_file_path,
            canonical_accounts_file_path=canonical_accounts_file_path,
            model_exposures_file_path=model_exposures_file_path,
            keys_file_path=keys_file_path,
            keys_errors_file_path=keys_errors_file_path,
            items_file_path=items_file_path,
            coverages_file_path=coverages_file_path,
            gulsummaryxref_file_path=gulsummaryxref_file_path,
            fm_policytc_file_path=fm_policytc_file_path,
            fm_profile_file_path=fm_profile_file_path,
            fm_programme_file_path=fm_programme_file_path,
            fm_xref_file_path=fm_xref_file_path,
            fmsummaryxref_file_path=fmsummaryxref_file_path
        )

        logger.info('\nWriting canonical exposures file {canonical_exposures_file_path}'.format(**kwargs))
        self.transform_source_to_canonical(oasis_model=oasis_model, **kwargs)

        if fm:
            logger.info('\nWriting canonical accounts file {canonical_accounts_file_path}'.format(**kwargs))
            self.transform_source_to_canonical(oasis_model=oasis_model, source_type='accounts', **kwargs)

        logger.info('\nWriting model exposures file {model_exposures_file_path}'.format(**kwargs))
        self.transform_canonical_to_model(oasis_model=oasis_model, **kwargs)

        logger.info('\nWriting keys file {keys_file_path} and keys errors file {keys_errors_file_path}'.format(**kwargs))

        self.get_keys(oasis_model=oasis_model, **kwargs)

        logger.info('\nWriting GUL files')
        gul_files = self.write_gul_files(oasis_model=oasis_model, **kwargs)

        if not fm:
            return gul_files

        logger.info('\nWriting FM files')
        fm_files = self.write_fm_files(oasis_model=oasis_model, **kwargs)

        oasis_files = ofp.oasis_files if oasis_model else {k:v for k, v in itertools.chain(gul_files.items(), fm_files.items())}

        return oasis_files

    def create_model(self, model_supplier_id, model_id, model_version, resources=None):
        model = OasisModel(
            model_supplier_id,
            model_id,
            model_version,
            resources=resources
        )

        # set default resources
        omr = model.resources

        omr.setdefault('oasis_files_path', os.path.abspath(os.path.join('Files', model.key.replace('/', '-'))))
        if not os.path.isabs(omr['oasis_files_path']):
            omr['oasis_files_path'] = os.path.abspath(omr['oasis_files_path'])

        ofp = OasisFilesPipeline(model_key=model.key)
        omr['oasis_files_pipeline'] = ofp

        if omr.get('canonical_exposures_profile') is None:
            self.load_canonical_exposures_profile(oasis_model=model)

        if omr.get('canonical_accounts_profile') is None:
            self.load_canonical_accounts_profile(oasis_model=model)

        if omr.get('fm_agg_profile') is None:
            self.load_fm_aggregation_profile(oasis_model=model)

        if omr.get('lookup') and omr.get('lookup_config') is None:
            self.load_lookup_config(oasis_model=model)

        self.add_model(model)

        return model<|MERGE_RESOLUTION|>--- conflicted
+++ resolved
@@ -475,11 +475,8 @@
         validation_file_path = os.path.abspath(validation_file_path) if validation_file_path and not os.path.isabs(validation_file_path) else validation_file_path
         output_file_path = os.path.abspath(kwargs['canonical_accounts_file_path']) if source_type == 'accounts' else os.path.abspath(kwargs['canonical_exposures_file_path'])
 
-<<<<<<< HEAD
         translator = Translator(input_file_path, output_file_path, transformation_file_path, xsd_path=validation_file_path, append_row_nums=True)
-=======
-        translator = Translator(input_file_path, output_file_path, transformation_file_path, validation_file_path, append_row_nums=True)
->>>>>>> 3a4b9830
+
         translator()
 
         if oasis_model:
@@ -525,11 +522,8 @@
         validation_file_path = os.path.abspath(validation_file_path) if validation_file_path and not os.path.isabs(validation_file_path) else validation_file_path
         output_file_path = os.path.abspath(kwargs.get('model_exposures_file_path'))
 
-<<<<<<< HEAD
         translator = Translator(input_file_path, output_file_path, transformation_file_path, xsd_path=validation_file_path, append_row_nums=False)
-=======
-        translator = Translator(input_file_path, output_file_path, transformation_file_path, validation_file_path, append_row_nums=False)
->>>>>>> 3a4b9830
+
         translator()
 
         if oasis_model:
